/****************************************************************************
 *
 *   Copyright (C) 2014 PX4 Development Team. All rights reserved.
 *   Author: Holger Steinhaus <hsteinhaus@gmx.de>
 *
 * Redistribution and use in source and binary forms, with or without
 * modification, are permitted provided that the following conditions
 * are met:
 *
 * 1. Redistributions of source code must retain the above copyright
 *    notice, this list of conditions and the following disclaimer.
 * 2. Redistributions in binary form must reproduce the above copyright
 *    notice, this list of conditions and the following disclaimer in
 *    the documentation and/or other materials provided with the
 *    distribution.
 * 3. Neither the name PX4 nor the names of its contributors may be
 *    used to endorse or promote products derived from this software
 *    without specific prior written permission.
 *
 * THIS SOFTWARE IS PROVIDED BY THE COPYRIGHT HOLDERS AND CONTRIBUTORS
 * "AS IS" AND ANY EXPRESS OR IMPLIED WARRANTIES, INCLUDING, BUT NOT
 * LIMITED TO, THE IMPLIED WARRANTIES OF MERCHANTABILITY AND FITNESS
 * FOR A PARTICULAR PURPOSE ARE DISCLAIMED. IN NO EVENT SHALL THE
 * COPYRIGHT OWNER OR CONTRIBUTORS BE LIABLE FOR ANY DIRECT, INDIRECT,
 * INCIDENTAL, SPECIAL, EXEMPLARY, OR CONSEQUENTIAL DAMAGES (INCLUDING,
 * BUT NOT LIMITED TO, PROCUREMENT OF SUBSTITUTE GOODS OR SERVICES; LOSS
 * OF USE, DATA, OR PROFITS; OR BUSINESS INTERRUPTION) HOWEVER CAUSED
 * AND ON ANY THEORY OF LIABILITY, WHETHER IN CONTRACT, STRICT
 * LIABILITY, OR TORT (INCLUDING NEGLIGENCE OR OTHERWISE) ARISING IN
 * ANY WAY OUT OF THE USE OF THIS SOFTWARE, EVEN IF ADVISED OF THE
 * POSSIBILITY OF SUCH DAMAGE.
 *
 ****************************************************************************/

/**
 * @file motor_test.c
 *
 * Tool for drive testing
 */

#include <nuttx/config.h>

#include <stdio.h>
#include <stdlib.h>
#include <string.h>
#include <unistd.h>

#include <arch/board/board.h>
#include <drivers/drv_hrt.h>
#include <uORB/topics/test_motor.h>


#include "systemlib/systemlib.h"
#include "systemlib/err.h"


__EXPORT int motor_test_main(int argc, char *argv[]);

static void motor_test(unsigned channel, float value);
static void usage(const char *reason);

void motor_test(unsigned channel, float value)
{
	orb_advert_t        _test_motor_pub;
	struct test_motor_s _test_motor;

	_test_motor.motor_number = channel;
	_test_motor.timestamp = hrt_absolute_time();
	_test_motor.value = value;

<<<<<<< HEAD
    if (_test_motor_pub > 0) {
    /* publish test state */
        orb_publish(ORB_ID(test_motor), _test_motor_pub, &_test_motor);
    } else {
        /* advertise and publish */
        _test_motor_pub = orb_advertise(ORB_ID(test_motor), &_test_motor);
    }
=======
        _test_motor_pub = orb_advertise(ORB_ID(test_motor), &_test_motor);
        orb_publish(ORB_ID(test_motor), _test_motor_pub, &_test_motor);
>>>>>>> 7bc9a625
}

static void usage(const char *reason)
{
	if (reason != NULL) {
		warnx("%s", reason);
	}

	errx(1,
		"usage:\n"
		"motor_test\n"
		"    -m <channel>            Motor to test (0..7)\n"
		"    -p <power>              Power (0..100)\n");
}

int motor_test_main(int argc, char *argv[])
{
	unsigned long channel = 0;
	unsigned long lval;
	float value = 0.0f;
	int ch;

	if (argc != 5) {
		usage("please specify motor and power");
	}

	while ((ch = getopt(argc, argv, "m:p:")) != EOF) {
		switch (ch) {

		case 'm':
			/* Read in motor number */
			channel = strtoul(optarg, NULL, 0);
			break;

		case 'p':
			/* Read in power value */
			lval = strtoul(optarg, NULL, 0);

			if (lval > 100)
				usage("value invalid");

			value = ((float)lval)/100.f;
			break;
		default:
			usage(NULL);
		}
	}

	motor_test(channel, value);

	printf("motor %d set to %.2f\n", channel, (double)value);

	exit(0);
}<|MERGE_RESOLUTION|>--- conflicted
+++ resolved
@@ -68,7 +68,6 @@
 	_test_motor.timestamp = hrt_absolute_time();
 	_test_motor.value = value;
 
-<<<<<<< HEAD
     if (_test_motor_pub > 0) {
     /* publish test state */
         orb_publish(ORB_ID(test_motor), _test_motor_pub, &_test_motor);
@@ -76,10 +75,6 @@
         /* advertise and publish */
         _test_motor_pub = orb_advertise(ORB_ID(test_motor), &_test_motor);
     }
-=======
-        _test_motor_pub = orb_advertise(ORB_ID(test_motor), &_test_motor);
-        orb_publish(ORB_ID(test_motor), _test_motor_pub, &_test_motor);
->>>>>>> 7bc9a625
 }
 
 static void usage(const char *reason)

--- conflicted
+++ resolved
@@ -175,11 +175,7 @@
 		system_state.fmu_channel_data[i] = cmd->servo_command[i];
 	}
 
-<<<<<<< HEAD
 	/* if IO is armed and FMU gets disarmed, IO must also disarm */
-=======
-	/* if the IO is armed and the FMU gets disarmed, the IO must also disarm */
->>>>>>> 5b92c517
 	if (system_state.arm_ok && !cmd->arm_ok) {
 		system_state.armed = false;
 	}
@@ -214,11 +210,6 @@
 	 */
 	mixer_tick();
 
-<<<<<<< HEAD
-	/* XXX do relay changes here */	
-	for (unsigned i = 0; i < PX4IO_RELAY_CHANNELS; i++) {
-		system_state.relays[i] = cmd->relay_state[i];
-=======
 	/* handle relay state changes here */	
 	for (unsigned i = 0; i < PX4IO_RELAY_CHANNELS; i++) {
 		if (system_state.relays[i] != cmd->relay_state[i]) {
@@ -238,7 +229,6 @@
 			}
 		}
 		system_state.relays[i] != cmd->relay_state[i]
->>>>>>> 5b92c517
 	}
 
 	irqrestore(flags);
